--- conflicted
+++ resolved
@@ -17,21 +17,10 @@
 
     "require": {
         "php": ">=5.3.7",
-<<<<<<< HEAD
-        "illuminate/support": "~5",
-        "illuminate/cache": "~5",
-        "illuminate/filesystem": "~5",
-        "pragmarx/support": "~0.5@dev"
-=======
         "illuminate/support": "~4|~5",
         "illuminate/cache": "~4|~5",
         "illuminate/filesystem": "~4|~5",
         "pragmarx/support": "~0.3"
-    },
-
-    "require-dev": {
-        "mockery/mockery": "~0.8"
->>>>>>> d61a09ad
     },
 
     "suggest": {
